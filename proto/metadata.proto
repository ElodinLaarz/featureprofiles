// Copyright 2023 Google LLC
//
// Licensed under the Apache License, Version 2.0 (the "License");
// you may not use this file except in compliance with the License.
// You may obtain a copy of the License at
//
//      https://www.apache.org/licenses/LICENSE-2.0
//
// Unless required by applicable law or agreed to in writing, software
// distributed under the License is distributed on an "AS IS" BASIS,
// WITHOUT WARRANTIES OR CONDITIONS OF ANY KIND, either express or implied.
// See the License for the specific language governing permissions and
// limitations under the License.

syntax = "proto3";

package openconfig.testing;

import "github.com/openconfig/ondatra/proto/testbed.proto";

// Metadata about a Feature Profiles test.
message Metadata {
  // UUID of the test.
  string uuid = 1;
  // ID of the test in the test plan.
  string plan_id = 2;
  // One-line description of the test.
  string description = 3;

  // Types of testbeds on which the test may run.
  enum Testbed {
    TESTBED_UNSPECIFIED = 0;
    TESTBED_DUT = 1;
    TESTBED_DUT_DUT_4LINKS = 2;
    TESTBED_DUT_ATE_2LINKS = 3;
    TESTBED_DUT_ATE_4LINKS = 4;
    TESTBED_DUT_ATE_9LINKS_LAG = 5;
  }
  // Testbed on which the test is intended to run.
  Testbed testbed = 4;

  message Platform {
    // Vendor of the device.
    ondatra.Device.Vendor vendor = 1;
    // Regex for hardware model of the device.
    // The empty string will match any hardware model.
    string hardware_model_regex = 3;
    // Regex for software version of the device.
    // The empty string will match any software version.
    string software_version_regex = 4;
    // Reserved field numbers and identifiers.
    reserved 2;
    reserved "hardware_model";
  }

  message Deviations {
    // Device does not support interface/ipv4/enabled,
    // so suppress configuring this leaf.
    bool ipv4_missing_enabled = 1;
    // Device does not support fragmentation bit for traceroute.
    bool traceroute_fragmentation = 2;
    // Device only support UDP as l4 protocol for traceroute.
    bool traceroute_l4_protocol_udp = 3;
    // Device does not support
    // bgp/neighbors/neighbor/afi-safis/afi-safi/state/prefixes/received-pre-policy.
    bool prepolicy_received_routes = 4;
    // Expected ucmp traffic tolerance. Minimum value is 0.2, anything less
    // will be coerced to 0.2.
    // Juniper: partnerissuetracker.corp.google.com/282234301
    // Cisco: partnerissuetracker.corp.google.com/279477633
    double hierarchical_weight_resolution_tolerance = 5;
    // Device skip isis multi-topology check if value is true.
    bool isis_multi_topology_unsupported = 6;
    // Disable isis level1 under interface mode on the device if value is true.
    bool isis_interface_level1_disable_required = 7;
    // Set isis af ipv6 single topology on the device if value is true.
    bool isis_single_topology_required = 8;
    // Don't set isis instance enable flag on the device if value is true.
    bool isis_instance_enabled_required = 10;
    // Set and validate isis interface address family enable on the device if
    // value is true.
    bool missing_isis_interface_afi_safi_enable = 11;
    // Don't set isis global authentication-check on the device if value is
    // true.
    bool isis_global_authentication_not_required = 12;
    // Configure CSNP, LSP and PSNP under level authentication explicitly if
    // value is true.
    bool isis_explicit_level_authentication_config = 13;
    // Device skip isis restart-suppress check if value is true.
    bool isis_restart_suppress_unsupported = 14;
    // Device does not support interface/ipv4(6)/neighbor.
    // Cisco: partnerissuetracker.corp.google.com/268243828
    bool ip_neighbor_missing = 15;
    // Device requires separate reboot to activate OS.
    bool osactivate_noreboot = 16;
    // Device requires OS installation on standby RP as well as active RP.
    bool osinstall_for_standby_rp = 17;
    // Set this flag for LLDP interface config to override the global config.
    bool lldp_interface_config_override_global = 18;
    // Skip BGP TestPassword mismatch subtest if value is true.
    // Cisco: partnerissuetracker.corp.google.com/273285907
    bool skip_bgp_test_password_mismatch = 19;
    // Device does not support interface/physicalchannel leaf.
    // Cisco: partnerissuetracker.corp.google.com/273287821
    bool missing_interface_physical_channel = 20;
    // Skip check for
    // bgp/neighbors/neighbor/state/messages/received/last-notification-error-code
    // leaf missing case.
    bool missing_bgp_last_notification_error_code = 21;
    // Device does not support interface-ref configuration when applying
    // features to interface.
    bool interface_ref_config_unsupported = 22;
    // Device does not support these state paths.
    // Juniper: partnerissuetracker.corp.google.com/279470921
    bool state_path_unsupported = 23;
    // Device requires Ipv6 to be enabled on interface for gRIBI NH programmed
    // with destination mac address.
    // Juniper: partnerissuetracker.corp.google.com/267642089
    bool ipv6_enable_for_gribi_nh_dmac = 24;
    // Device requires additional config for ECN.
    // Juniper: partnerissuetracker.corp.google.com/277657269
    bool ecn_profile_required_definition = 25;
    // Set true for device that does not support interface ipv6 discarded packet
    // statistics.
    // Juniper: partnerissuetracker.corp.google.com/277762075
    bool ipv6_discarded_pkts_unsupported = 26;
    // Device does not support drop and weight leaves under queue management
    // profile.
    // Juniper: partnerissuetracker.corp.google.com/279471405
    bool drop_weight_leaves_unsupported = 27;
    // Config pushed through origin CLI takes precedence over config pushed
    // through origin OC.
    bool cli_takes_precedence_over_oc = 29;
    // Device does not support weight above 100.
    // Juniper: partnerissuetracker.corp.google.com/277066804
    bool scheduler_input_weight_limit = 30;
    // Device does not support id leaf for SwitchChip components.
    // Juniper: partnerissuetracker.corp.google.com/277134501
    bool switch_chip_id_unsupported = 31;
    // Device does not support backplane-facing-capacity leaves for some of the
    // components.
    // Juniper: partnerissuetracker.corp.google.com/277134501
    bool backplane_facing_capacity_unsupported = 32;
    // Device only supports querying counters from the state container, not from
    // individual counter leaves.
    bool interface_counters_from_container = 33;
    // Use this deviation when the device does not support a mix of tagged and
    // untagged subinterfaces.
    bool no_mix_of_tagged_and_untagged_subinterfaces = 34;
    // Device does not report P4RT node names in the component hierarchy.
    bool explicit_p4rt_node_component = 35;
    // Configure ACLs using vendor native model specifically for RT-1.4.
    bool use_vendor_native_acl_config = 36;
    // Device does not support reporting software version according to the
    // requirements in gNMI-1.10.
    bool sw_version_unsupported = 37;
    // Device requires explicit interface ref configuration when applying
    // features to interface.
    bool explicit_interface_ref_definition = 38;
    // Device does not support telemetry path /components/component/storage.
    // Juniper: partnerissuetracker.corp.google.com/284239001
    bool storage_component_unsupported = 39;
    // Device requires gribi-protocol to be enabled under network-instance.
    bool explicit_gribi_under_network_instance = 40;
    // Device requires port-speed to be set because its default value may not be
    // usable.
    bool explicit_port_speed = 41;
    // Device requires explicit attachment of an interface or subinterface to
    // the default network instance.
    // Nokia: partnerissuetracker.corp.google.com/260928639
    bool explicit_interface_in_default_vrf = 42;
    // Skip checking QOS Dropped octets stats for interface.
    bool qos_dropped_octets = 43;
    // Device is missing subinterface packet counters for IPv4/IPv6.
    bool subinterface_packet_counters_missing = 44;
    // Connect-retry is not supported
    // /bgp/neighbors/neighbor/timers/config/connect-retry.
    bool connect_retry = 45;
    // Device does not support programming a gribi flow with a next-hop entry of
    // mac-address only.
    bool gribi_mac_override_with_static_arp = 46;
    // Set true for device that does not support route-policy under AFI/SAFI.
    bool route_policy_under_afi_unsupported = 47;
    // Device does not support using gNOI to reboot the Fabric Component.
    bool gnoi_fabric_component_reboot_unsupported = 48;
    // Device does not support the ntp nondefault vrf case.
    bool ntp_non_default_vrf_unsupported = 49;
    // Device does not support setting the L2 MTU. OpenConfig allows a device to
    // enforce that L2 MTU, which has a default value of 1514, must be set to a
    // higher value than L3 MTU.
    // Arista: partnerissuetracker.corp.google.com/243445300
    bool omit_l2_mtu = 50;
    // Skip power admin for controller card
    bool skip_controller_card_power_admin = 51;
    // Skip PLQ packets count check.
    bool skip_plq_packets_count_check = 55;
    // Device requires the banner to have a delimiter character.
    string banner_delimiter = 60;
    // Allowed tolerance for BGP traffic flow while comparing for pass or fail
    // condition.
    int32 bgp_tolerance_value = 61;
    // Device requires additional time to complete post delete link
    // qualification cleanup.
    bool link_qual_wait_after_delete_required = 62;
    // The response of gNOI reboot status is a single value (not a list), so the
    // device requires explict component path to account for a situation when
    // there is more than one active reboot requests.
    // Arista: partnerissuetracker.corp.google.com/245550570
    bool gnoi_status_empty_subcomponent = 63;
    // Device requiries explicit deletion of network-instance table.
    bool network_instance_table_deletion_required = 64;
    // Device requires a BGP session reset to utilize a new MD5 key.
    bool bgp_md5_requires_reset = 65;
    // Devices do not count dequeued and deleted packets as drops.
    // Arista: partnerissuetracker.corp.google.com/275384848
    bool dequeue_delete_not_counted_as_drops = 66;
    // Device only supports RIB ack, so tests that normally expect FIB_ACK will
    // allow just RIB_ACK.
    bool gribi_riback_only = 67;
    // Device requires that aggregate Port-Channel and its members be defined in
    // a single gNMI Update transaction at /interfaces; otherwise lag-type will
    // be dropped, and no member can be added to the aggregate.
    // Arista: partnerissuetracker.corp.google.com/201574574
    bool aggregate_atomic_update = 68;
    // Device returns no value for some OpenConfig paths if the operational
    // value equals the default.
    // Arista: partnerissuetracker.corp.google.com/258286131
    bool missing_value_for_defaults = 69;
    // The name used for the static routing protocol.  The default name in
    // OpenConfig is \"DEFAULT\" but some devices use other names.
    // Arista: partnerissuetracker.corp.google.com/269699737
    string static_protocol_name = 70;
    // Device currently uses component name instead of a full openconfig path,
    // so suppress creating a full oc compliant path for subcomponent.
    bool gnoi_subcomponent_path = 71;
    // When configuring interface, config VRF prior config IP address.
    // Arista: partnerissuetracker.corp.google.com/261958938
    bool interface_config_vrf_before_address = 72;
    // Device requires using the deprecated openconfig-vlan:vlan/config/vlan-id
    // or openconfig-vlan:vlan/state/vlan-id leaves.
    // Arista: partnerissuetracker.corp.google.com/261085885
    bool deprecated_vlan_id = 73;
    // Device requires gRIBI MAC Override using Static ARP + Static Route
    // Arista: partnerissuetracker.corp.google.com/234635355
    bool gribi_mac_override_static_arp_static_route = 74;
    // Device requires interface enabled leaf booleans to be explicitly set to
    // true.
    bool interface_enabled = 75;
    // Skip checking QOS octet stats for interface.
    // Arista: partnerissuetracker.corp.google.com/283541442
    bool qos_octets = 76;
    // Device CPU components do not map to a FRU parent component in the OC
    // tree.
    bool cpu_missing_ancestor = 77;
    // Device needs subinterface 0 to be routed for non-zero sub-interfaces.
    bool require_routed_subinterface_0 = 78;
    // Device does not report last-switchover-reason as USER_INITIATED for
    // gNOI.SwitchControlProcessor.
    bool gnoi_switchover_reason_missing_user_initiated = 79;
    // The name used for the default network instance for VRF.  The default name
    // in OpenConfig is \"DEFAULT\" but some legacy devices still use
    // \"default\".
    string default_network_instance = 80;
    // Device allows unset Election ID to be primary.
    bool p4rt_unsetelectionid_primary_allowed = 81;
    // Device sets ALREADY_EXISTS status code for all backup client responses.
    bool bkup_arbitration_resp_code = 82;
    // Device requires IPOverIP decapsulation for backup NHG without interfaces.
    bool backup_nhg_requires_vrf_with_decap = 83;
    // Devices don't support configuring ISIS /afi-safi/af/config container.
    bool isis_interface_afi_unsupported = 85;
    // Devices don't support modify table entry operation in P4 Runtime.
    bool p4rt_modify_table_entry_unsupported = 86;
    // Parent of OS component is of type SUPERVISOR or LINECARD.
    bool os_component_parent_is_supervisor_or_linecard = 87;
    // Parent of OS component is of type CHASSIS.
    bool os_component_parent_is_chassis = 88;
    // Device does not support fabric power-admin-state leaf.
    bool skip_fabric_card_power_admin = 89;
    // Device returns component state inactive during power down.
    bool component_power_down_returns_inactive_state = 90;
    // Devices require configuring the same ISIS Metrics for Level 1 when
    // configuring Level 2 Metrics.
    bool isis_require_same_l1_metric_with_l2_metric = 91;
    // Devices require configuring the same OSPF setMetric when BGP
    // SetMED is configured.
    bool bgp_set_med_requires_equal_ospf_set_metric = 92;
    // Devices require configuring subinterface with tagged vlan for p4rt
    // packet in.
    bool p4rt_gdp_requires_dot1q_subinterface = 93;
    // ATE port link state operations are a no-op in KNE/virtualized environments.
    bool ate_port_link_state_operations_unsupported = 94;
    // Creates a user and assigns role/rbac to said user via native model.
    bool set_native_user = 95;
    // Devices require configuring lspRefreshInterval ISIS timer when
    // lspLifetimeInterval is configured.
    // Arista: partnerissuetracker.corp.google.com/293667850
    bool isis_lsp_lifetime_interval_requires_lsp_refresh_interval = 96;
    // Devices require configuring LoopbackMode on member ports to enable
    // LoopbackMode on aggregate interface.
    // Arista: partnerissuetracker.corp.google.com/297391260
    bool aggregate_loopback_mode_requires_member_port_loopback_mode = 97;
    // Device does not support telemetry path
    // /components/component/cpu/utilization/state/avg for linecards' CPU card.
    bool linecard_cpu_utilization_unsupported = 98;
    // Device does not support consistent component names for GNOI and GNMI.
    bool consistent_component_names_unsupported = 99;
    // Device does not support telemetry path
    // /components/component/cpu/utilization/state/avg for controller cards'
    // CPU card.
    bool controller_card_cpu_utilization_unsupported = 100;
    // Device does not support counter for fabric block lost packets.
    bool fabric_drop_counter_unsupported = 101;
    // Device does not support memory utilization related leaves for linecard components.
    bool linecard_memory_utilization_unsupported = 102;
    // Device does not support telemetry path
    // /qos/interfaces/interface/input/virtual-output-queues/voq-interface/queues/queue/state/dropped-pkts.
    bool qos_voq_drop_counter_unsupported = 103;
    // ATE IPv6 flow label unsupported in KNE/virtualized environments.
    bool ate_ipv6_flow_label_unsupported = 104;
<<<<<<< HEAD
=======
    // Devices do not support configuring isis csnp-interval timer.
    // Arista: partnerissuetracker.corp.google.com/299283216
    bool isis_timers_csnp_interval_unsupported = 105;
    // Devices do not support telemetry for isis counter:
    // manual-address-drop-from-areas.
    // Arista: partnerissuetracker.corp.google.com/299285115
    bool isis_counter_manual_address_drop_from_areas_unsupported = 106;
    // Devices do not support telemetry for isis counter: part-changes.
    // Arista: partnerissuetracker.corp.google.com/299285991
    bool isis_counter_part_changes_unsupported = 107;
>>>>>>> 32776704

    // Reserved field numbers and identifiers.
    reserved 84, 9, 28;
  }

  message PlatformExceptions {
    Platform platform = 1;
    Deviations deviations = 2;
  }

  // The `platform` field for each `platform_exceptions` should be mutually
  // exclusive. Duplicate matches will result in a test failure.
  repeated PlatformExceptions platform_exceptions = 5;

  enum Tags {
    TAGS_UNSPECIFIED = 0;
    TAGS_AGGREGATION = 1;
    TAGS_DATACENTER_EDGE = 2;
    TAGS_EDGE = 3;
    TAGS_TRANSIT = 4;
  }

  // The `tags` used to identify the area(s) testcase applies to. An empty tag
  // is the default implying it applies to all areas.
  repeated Tags tags = 6;
}<|MERGE_RESOLUTION|>--- conflicted
+++ resolved
@@ -318,8 +318,6 @@
     bool qos_voq_drop_counter_unsupported = 103;
     // ATE IPv6 flow label unsupported in KNE/virtualized environments.
     bool ate_ipv6_flow_label_unsupported = 104;
-<<<<<<< HEAD
-=======
     // Devices do not support configuring isis csnp-interval timer.
     // Arista: partnerissuetracker.corp.google.com/299283216
     bool isis_timers_csnp_interval_unsupported = 105;
@@ -330,7 +328,6 @@
     // Devices do not support telemetry for isis counter: part-changes.
     // Arista: partnerissuetracker.corp.google.com/299285991
     bool isis_counter_part_changes_unsupported = 107;
->>>>>>> 32776704
 
     // Reserved field numbers and identifiers.
     reserved 84, 9, 28;
