--- conflicted
+++ resolved
@@ -60,10 +60,7 @@
 func generateExample(filepath string, invalid bool) error {
 	componentPrefix := "/components/component"
 	softwareComponent := "OPERATING_SYSTEM"
-<<<<<<< HEAD
-=======
 	interfaceLeafName := "name"
->>>>>>> 5dc4f4a5
 	if invalid {
 		componentPrefix = "/componentsssssssssss/component"
 		softwareComponent = "JOVIAN_ATMOSPHERE"
