// Package gribi_mpls_compliance_test defines additional compliance
// tests for gRIBI that relate to programming MPLS entries.
package gribi_mpls_compliance_test

import (
	"context"
	"fmt"
	"testing"

	"github.com/openconfig/gribigo/chk"
	"github.com/openconfig/gribigo/client"
	"github.com/openconfig/gribigo/compliance"
	"github.com/openconfig/gribigo/constants"
	"github.com/openconfig/gribigo/fluent"
	"go.uber.org/atomic"
)

var (
	// electionID is the global election ID used between test cases.
	electionID = atomic.Uint64{}
)

func init() {
	// Ensure that the election ID starts at 1.
	electionID.Store(1)
}

// flushServer removes all entries from the server and can be called between
// test cases in order to remove the server's RIB contents.
func flushServer(c *fluent.GRIBIClient, t *testing.T) {
	ctx := context.Background()
	c.Start(ctx, t)
	defer c.Stop(t)

	if _, err := c.Flush().
		WithElectionOverride().
		WithAllNetworkInstances().
		Send(); err != nil {
		t.Fatalf("could not remove all entries from server, got: %v", err)
	}
}

// TrafficFunc defines a function that can be run following the compliance
// test. Functions are called with two arguments, a testing.T that is called
// with test results, and the packet's label stack.
type TrafficFunc func(t *testing.T, labelStack []uint32)

// modify performs a set of operations (in ops) on the supplied gRIBI client,
// reporting errors via t.
func modify(ctx context.Context, t *testing.T, c *fluent.GRIBIClient, ops []func()) []*client.OpResult {
	c.Connection().
		WithRedundancyMode(fluent.ElectedPrimaryClient).
		WithInitialElectionID(electionID.Load(), 0)

	return compliance.DoModifyOps(c, t, ops, fluent.InstalledInRIB, false)
}

// EgressLabelStack defines a test that programs a DUT via gRIBI with a
// label forwarding entry within defaultNIName, with a label stack with
// numLabels in it, starting at baseLabel. After the DUT has been programmed
// if trafficFunc is non-nil it is run to validate the dataplane.
func EgressLabelStack(t *testing.T, c *fluent.GRIBIClient, defaultNIName string, baseLabel, numLabels int, trafficFunc TrafficFunc) {
	defer electionID.Inc()
	defer flushServer(c, t)

	labels := []uint32{}
	for n := 1; n <= numLabels; n++ {
		labels = append(labels, uint32(baseLabel+n))
	}

<<<<<<< HEAD
	c.Modify().AddEntry(t,
		fluent.NextHopEntry().
			WithNetworkInstance(defaultNIName).
			WithIndex(1).
			WithIPAddress("192.0.2.2").
			WithPushedLabelStack(labels...))

	c.Modify().AddEntry(t,
		fluent.NextHopGroupEntry().
			WithNetworkInstance(defaultNIName).
			WithID(1).
			AddNextHop(1, 1))

	c.Modify().AddEntry(t,
		fluent.LabelEntry().
			WithLabel(100).
			WithNetworkInstance(defaultNIName).
			WithNextHopGroup(1))

	subctx, cancel := context.WithTimeout(ctx, 30*time.Second)
	defer cancel()
	c.Await(subctx, t)

	res := c.Results(t)
=======
	ops := []func(){
		func() {
			c.Modify().AddEntry(t,
				fluent.NextHopEntry().
					WithNetworkInstance(defaultNIName).
					WithIndex(1).
					WithIPAddress("1.1.1.1").
					WithPushedLabelStack(labels...))

			c.Modify().AddEntry(t,
				fluent.NextHopGroupEntry().
					WithNetworkInstance(defaultNIName).
					WithID(1).
					AddNextHop(1, 1))

			c.Modify().AddEntry(t,
				fluent.LabelEntry().
					WithLabel(100).
					WithNetworkInstance(defaultNIName).
					WithNextHopGroup(1))
		},
	}

	res := modify(context.Background(), t, c, ops)
>>>>>>> 470d6df8

	chk.HasResult(t, res,
		fluent.OperationResult().
			WithMPLSOperation(100).
			WithProgrammingResult(fluent.InstalledInRIB).
			WithOperationType(constants.Add).
			AsResult(),
		chk.IgnoreOperationID(),
	)

	chk.HasResult(t, res,
		fluent.OperationResult().
			WithNextHopGroupOperation(1).
			WithProgrammingResult(fluent.InstalledInRIB).
			WithOperationType(constants.Add).
			AsResult(),
		chk.IgnoreOperationID(),
	)

	chk.HasResult(t, res,
		fluent.OperationResult().
			WithNextHopOperation(1).
			WithProgrammingResult(fluent.InstalledInRIB).
			WithOperationType(constants.Add).
			AsResult(),
		chk.IgnoreOperationID(),
	)

	if trafficFunc != nil {
		t.Run(fmt.Sprintf("%d labels, traffic test", numLabels), func(t *testing.T) {
			trafficFunc(t, labels)
		})
	}
}

// PushToIPPacket programs a gRIBI entry for an ingress LER function whereby MPLS labels are
// pushed to an IP packet. The entries are programmed into defaultNIName, with the stack
// imposed being a stack of numLabels labels, starting with baseLabel. After the programming
// has been verified trafficFunc is run to allow validation of the dataplane.
func PushToIPPacket(t *testing.T, c *fluent.GRIBIClient, defaultNIName string, baseLabel, numLabels int, trafficFunc TrafficFunc) {
	defer electionID.Inc()
	defer flushServer(c, t)

	c.Connection().
		WithRedundancyMode(fluent.ElectedPrimaryClient).
		WithInitialElectionID(electionID.Load(), 0)

	ctx := context.Background()
	c.Start(ctx, t)
	defer c.Stop(t)

	c.StartSending(ctx, t)

	labels := []uint32{}
	for n := 1; n <= numLabels; n++ {
		labels = append(labels, uint32(baseLabel+n))
	}

	c.Modify().AddEntry(t,
		fluent.NextHopEntry().
			WithNetworkInstance(defaultNIName).
			WithIndex(1).
			WithIPAddress("192.0.2.2").
			WithPushedLabelStack(labels...))

	c.Modify().AddEntry(t,
		fluent.NextHopGroupEntry().
			WithNetworkInstance(defaultNIName).
			WithID(1).
			AddNextHop(1, 1))

	c.Modify().AddEntry(t,
		fluent.IPv4Entry().
			WithPrefix("10.0.0.0/24").
			WithNetworkInstance(defaultNIName).
			WithNextHopGroupNetworkInstance(defaultNIName).
			WithNextHopGroup(1))

	subctx, cancel := context.WithTimeout(ctx, 30*time.Second)
	defer cancel()
	c.Await(subctx, t)

	res := c.Results(t)

	chk.HasResult(t, res,
		fluent.OperationResult().
			WithIPv4Operation("10.0.0.0/24").
			WithProgrammingResult(fluent.InstalledInRIB).
			WithOperationType(constants.Add).
			AsResult(),
		chk.IgnoreOperationID())

	chk.HasResult(t, res,
		fluent.OperationResult().
			WithNextHopOperation(1).
			WithProgrammingResult(fluent.InstalledInRIB).
			WithOperationType(constants.Add).
			AsResult(),
		chk.IgnoreOperationID())

	chk.HasResult(t, res,
		fluent.OperationResult().
			WithNextHopGroupOperation(1).
			WithProgrammingResult(fluent.InstalledInRIB).
			WithOperationType(constants.Add).
			AsResult(),
		chk.IgnoreOperationID())

	if trafficFunc != nil {
		t.Run(fmt.Sprintf("%d label push, traffic test", numLabels), func(t *testing.T) {
			trafficFunc(t, labels)
		})
	}
}<|MERGE_RESOLUTION|>--- conflicted
+++ resolved
@@ -68,39 +68,13 @@
 		labels = append(labels, uint32(baseLabel+n))
 	}
 
-<<<<<<< HEAD
-	c.Modify().AddEntry(t,
-		fluent.NextHopEntry().
-			WithNetworkInstance(defaultNIName).
-			WithIndex(1).
-			WithIPAddress("192.0.2.2").
-			WithPushedLabelStack(labels...))
-
-	c.Modify().AddEntry(t,
-		fluent.NextHopGroupEntry().
-			WithNetworkInstance(defaultNIName).
-			WithID(1).
-			AddNextHop(1, 1))
-
-	c.Modify().AddEntry(t,
-		fluent.LabelEntry().
-			WithLabel(100).
-			WithNetworkInstance(defaultNIName).
-			WithNextHopGroup(1))
-
-	subctx, cancel := context.WithTimeout(ctx, 30*time.Second)
-	defer cancel()
-	c.Await(subctx, t)
-
-	res := c.Results(t)
-=======
 	ops := []func(){
 		func() {
 			c.Modify().AddEntry(t,
 				fluent.NextHopEntry().
 					WithNetworkInstance(defaultNIName).
 					WithIndex(1).
-					WithIPAddress("1.1.1.1").
+					WithIPAddress("192.0.2.2").
 					WithPushedLabelStack(labels...))
 
 			c.Modify().AddEntry(t,
@@ -118,7 +92,6 @@
 	}
 
 	res := modify(context.Background(), t, c, ops)
->>>>>>> 470d6df8
 
 	chk.HasResult(t, res,
 		fluent.OperationResult().
@@ -166,42 +139,36 @@
 		WithRedundancyMode(fluent.ElectedPrimaryClient).
 		WithInitialElectionID(electionID.Load(), 0)
 
-	ctx := context.Background()
-	c.Start(ctx, t)
-	defer c.Stop(t)
-
-	c.StartSending(ctx, t)
-
 	labels := []uint32{}
 	for n := 1; n <= numLabels; n++ {
 		labels = append(labels, uint32(baseLabel+n))
 	}
 
-	c.Modify().AddEntry(t,
-		fluent.NextHopEntry().
-			WithNetworkInstance(defaultNIName).
-			WithIndex(1).
-			WithIPAddress("192.0.2.2").
-			WithPushedLabelStack(labels...))
-
-	c.Modify().AddEntry(t,
-		fluent.NextHopGroupEntry().
-			WithNetworkInstance(defaultNIName).
-			WithID(1).
-			AddNextHop(1, 1))
-
-	c.Modify().AddEntry(t,
-		fluent.IPv4Entry().
-			WithPrefix("10.0.0.0/24").
-			WithNetworkInstance(defaultNIName).
-			WithNextHopGroupNetworkInstance(defaultNIName).
-			WithNextHopGroup(1))
-
-	subctx, cancel := context.WithTimeout(ctx, 30*time.Second)
-	defer cancel()
-	c.Await(subctx, t)
-
-	res := c.Results(t)
+	ops := []func(){
+		func() {
+			c.Modify().AddEntry(t,
+				fluent.NextHopEntry().
+					WithNetworkInstance(defaultNIName).
+					WithIndex(1).
+					WithIPAddress("192.0.2.2").
+					WithPushedLabelStack(labels...))
+
+			c.Modify().AddEntry(t,
+				fluent.NextHopGroupEntry().
+					WithNetworkInstance(defaultNIName).
+					WithID(1).
+					AddNextHop(1, 1))
+
+			c.Modify().AddEntry(t,
+				fluent.IPv4Entry().
+					WithPrefix("10.0.0.0/24").
+					WithNetworkInstance(defaultNIName).
+					WithNextHopGroupNetworkInstance(defaultNIName).
+					WithNextHopGroup(1))
+		},
+	}
+
+	res := modify(context.Background(), t, c, ops)
 
 	chk.HasResult(t, res,
 		fluent.OperationResult().
